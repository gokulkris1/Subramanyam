# Telugu-Subramanyam MCP Server

This repository hosts the **Telugu-Subramanyam MCP** runtime – a Telugu purohita agent that delivers fully localized ritual guidance for Andhra and Telangana traditions.

## Prerequisites

* Python 3.11+
* [pipx](https://pypa.github.io/pipx/) or `pip`
* Git (to clone and push changes to GitHub)

## Local setup

```bash
python -m venv .venv
source .venv/bin/activate
pip install --upgrade pip
pip install .[dev]
```

## Running the MCP server

The project exposes a console script once installed:

```bash
# ensure the virtual environment is active
pip install .
telugu-mcp-server
```

The server speaks the Model Context Protocol over stdio. Integrate it with your MCP-compatible client (for example, Claude Desktop) by pointing the client to the generated executable.

<<<<<<< HEAD
### HTTP + SSE transport

An HTTPS-friendly transport is also available via the `telugu-mcp-http` entry point. The server accepts optional `MCP_HTTP_HOST` and `MCP_HTTP_PORT` environment variables (defaults: `0.0.0.0:8000`).

```bash
pip install .
export MCP_HTTP_PORT=8080
telugu-mcp-http
```

With the server running, the manifest and tools can be queried via HTTP:

```bash
curl http://localhost:8080/manifest.json
curl http://localhost:8080/ceremonies
curl http://localhost:8080/ceremonies/upanayanam
curl -X POST http://localhost:8080/tools/varalakshmi_vratam
```

Server-sent events are streamed from `/ceremonies/<tool>/stream` for clients that prefer SSE.

=======
>>>>>>> bf86ff16
## Automated tests

```bash
pytest
```

## Downloading ritual source archives

The repository includes a manifest describing authoritative Telugu ritual sources. To copy the referenced documents locally and
bundle them as a zip archive, run:

```bash
python -m corpus.download --manifest data/source_manifest.json --dest downloads --zip-output downloads/sources.zip
```

The command respects existing files; pass `--overwrite` to refresh previously downloaded content.

## Building distributable artifacts

The repository is configured for `setuptools`. Generate a source distribution and wheel with:

```bash
python -m build
```

Artifacts will be written to the `dist/` directory.

<<<<<<< HEAD
## Container image & GitHub deployment

This repository includes a `Dockerfile` that serves the HTTP transport on port `8080`.

```bash
docker build -t telugu-subramanyam-mcp .
docker run -p 8080:8080 telugu-subramanyam-mcp
```

The [`deploy.yml`](.github/workflows/deploy.yml) workflow publishes the container to GitHub Container Registry (`ghcr.io/<owner>/telugu-subramanyam-mcp:latest`) on every push to `main` or manual dispatch. Authenticate with `docker login ghcr.io` and run the image directly or promote it to your hosting provider of choice (Fly.io, Railway, Render, etc.).

## Agent Builder integration

1. Deploy the container image (or run `telugu-mcp-http`) on a public host that serves HTTPS, e.g. Fly.io or a Kubernetes ingress.
2. Ensure the manifest is reachable at `https://<your-domain>/manifest.json`. The Agent Builder expects this HTTPS endpoint alongside `/ceremonies` and `/tools/<id>` routes.
3. Provide the HTTPS base URL plus credentials (if any) to the OpenAI Agent Builder configuration.

Example target URL (replace with your deployment):

```
https://telugu-subramanyam.example.com/manifest.json
```

Once deployed, OpenAI Agent Builder can call `https://telugu-subramanyam.example.com/tools/upanayanam` to retrieve the structured Telugu guidance.

=======
>>>>>>> bf86ff16
## Publishing to GitHub

1. Create a new GitHub repository and copy its clone URL.
2. Set the remote for this project:
   ```bash
   git remote add origin <YOUR-REMOTE-URL>
   ```
3. Push the current branch:
   ```bash
   git push -u origin work
   ```
4. Subsequent updates can be pushed with `git push`.

## Continuous Integration

GitHub Actions automatically runs the test suite and builds the distributables on every push and pull request via [`.github/workflows/ci.yml`](.github/workflows/ci.yml).<|MERGE_RESOLUTION|>--- conflicted
+++ resolved
@@ -29,30 +29,6 @@
 
 The server speaks the Model Context Protocol over stdio. Integrate it with your MCP-compatible client (for example, Claude Desktop) by pointing the client to the generated executable.
 
-<<<<<<< HEAD
-### HTTP + SSE transport
-
-An HTTPS-friendly transport is also available via the `telugu-mcp-http` entry point. The server accepts optional `MCP_HTTP_HOST` and `MCP_HTTP_PORT` environment variables (defaults: `0.0.0.0:8000`).
-
-```bash
-pip install .
-export MCP_HTTP_PORT=8080
-telugu-mcp-http
-```
-
-With the server running, the manifest and tools can be queried via HTTP:
-
-```bash
-curl http://localhost:8080/manifest.json
-curl http://localhost:8080/ceremonies
-curl http://localhost:8080/ceremonies/upanayanam
-curl -X POST http://localhost:8080/tools/varalakshmi_vratam
-```
-
-Server-sent events are streamed from `/ceremonies/<tool>/stream` for clients that prefer SSE.
-
-=======
->>>>>>> bf86ff16
 ## Automated tests
 
 ```bash
@@ -80,34 +56,6 @@
 
 Artifacts will be written to the `dist/` directory.
 
-<<<<<<< HEAD
-## Container image & GitHub deployment
-
-This repository includes a `Dockerfile` that serves the HTTP transport on port `8080`.
-
-```bash
-docker build -t telugu-subramanyam-mcp .
-docker run -p 8080:8080 telugu-subramanyam-mcp
-```
-
-The [`deploy.yml`](.github/workflows/deploy.yml) workflow publishes the container to GitHub Container Registry (`ghcr.io/<owner>/telugu-subramanyam-mcp:latest`) on every push to `main` or manual dispatch. Authenticate with `docker login ghcr.io` and run the image directly or promote it to your hosting provider of choice (Fly.io, Railway, Render, etc.).
-
-## Agent Builder integration
-
-1. Deploy the container image (or run `telugu-mcp-http`) on a public host that serves HTTPS, e.g. Fly.io or a Kubernetes ingress.
-2. Ensure the manifest is reachable at `https://<your-domain>/manifest.json`. The Agent Builder expects this HTTPS endpoint alongside `/ceremonies` and `/tools/<id>` routes.
-3. Provide the HTTPS base URL plus credentials (if any) to the OpenAI Agent Builder configuration.
-
-Example target URL (replace with your deployment):
-
-```
-https://telugu-subramanyam.example.com/manifest.json
-```
-
-Once deployed, OpenAI Agent Builder can call `https://telugu-subramanyam.example.com/tools/upanayanam` to retrieve the structured Telugu guidance.
-
-=======
->>>>>>> bf86ff16
 ## Publishing to GitHub
 
 1. Create a new GitHub repository and copy its clone URL.
